
#ifndef __X86_PAGE_H__
#define __X86_PAGE_H__

/*
 * It is important that the masks are signed quantities. This ensures that
 * the compiler sign-extends a 32-bit mask to 64 bits if that is required.
 */
#ifndef __ASSEMBLY__
#define PAGE_SIZE           (1L << PAGE_SHIFT)
#else
#define PAGE_SIZE           (1 << PAGE_SHIFT)
#endif
#define PAGE_MASK           (~(PAGE_SIZE-1))
#define PAGE_FLAG_MASK      (~0)

#ifndef __ASSEMBLY__
# include <asm/types.h>
# include <xen/lib.h>
#endif

#if defined(__i386__)
# include <asm/x86_32/page.h>
#elif defined(__x86_64__)
# include <asm/x86_64/page.h>
#endif

/* Get direct integer representation of a pte's contents (intpte_t). */
#define l1e_get_intpte(x)          ((x).l1)
#define l2e_get_intpte(x)          ((x).l2)
#define l3e_get_intpte(x)          ((x).l3)
#define l4e_get_intpte(x)          ((x).l4)

/* Get pfn mapped by pte (unsigned long). */
#define l1e_get_pfn(x)             \
    ((unsigned long)(((x).l1 & (PADDR_MASK&PAGE_MASK)) >> PAGE_SHIFT))
#define l2e_get_pfn(x)             \
    ((unsigned long)(((x).l2 & (PADDR_MASK&PAGE_MASK)) >> PAGE_SHIFT))
#define l3e_get_pfn(x)             \
    ((unsigned long)(((x).l3 & (PADDR_MASK&PAGE_MASK)) >> PAGE_SHIFT))
#define l4e_get_pfn(x)             \
    ((unsigned long)(((x).l4 & (PADDR_MASK&PAGE_MASK)) >> PAGE_SHIFT))

/* Get physical address of page mapped by pte (physaddr_t). */
#define l1e_get_paddr(x)           \
    ((physaddr_t)(((x).l1 & (PADDR_MASK&PAGE_MASK))))
#define l2e_get_paddr(x)           \
    ((physaddr_t)(((x).l2 & (PADDR_MASK&PAGE_MASK))))
#define l3e_get_paddr(x)           \
    ((physaddr_t)(((x).l3 & (PADDR_MASK&PAGE_MASK))))
#define l4e_get_paddr(x)           \
    ((physaddr_t)(((x).l4 & (PADDR_MASK&PAGE_MASK))))

/* Get pointer to info structure of page mapped by pte (struct pfn_info *). */
#define l1e_get_page(x)           (pfn_to_page(l1e_get_pfn(x)))
#define l2e_get_page(x)           (pfn_to_page(l2e_get_pfn(x)))
#define l3e_get_page(x)           (pfn_to_page(l3e_get_pfn(x)))
#define l4e_get_page(x)           (pfn_to_page(l4e_get_pfn(x)))

/* Get pte access flags (unsigned int). */
#define l1e_get_flags(x)           (get_pte_flags((x).l1))
#define l2e_get_flags(x)           (get_pte_flags((x).l2))
#define l3e_get_flags(x)           (get_pte_flags((x).l3))
#define l4e_get_flags(x)           (get_pte_flags((x).l4))

/* Construct an empty pte. */
#define l1e_empty()                ((l1_pgentry_t) { 0 })
#define l2e_empty()                ((l2_pgentry_t) { 0 })
#define l3e_empty()                ((l3_pgentry_t) { 0 })
#define l4e_empty()                ((l4_pgentry_t) { 0 })

/* Construct a pte from a pfn and access flags. */
#define l1e_from_pfn(pfn, flags)   \
    ((l1_pgentry_t) { ((intpte_t)(pfn) << PAGE_SHIFT) | put_pte_flags(flags) })
#define l2e_from_pfn(pfn, flags)   \
    ((l2_pgentry_t) { ((intpte_t)(pfn) << PAGE_SHIFT) | put_pte_flags(flags) })
#define l3e_from_pfn(pfn, flags)   \
    ((l3_pgentry_t) { ((intpte_t)(pfn) << PAGE_SHIFT) | put_pte_flags(flags) })
#define l4e_from_pfn(pfn, flags)   \
    ((l4_pgentry_t) { ((intpte_t)(pfn) << PAGE_SHIFT) | put_pte_flags(flags) })

/* Construct a pte from a physical address and access flags. */
#ifndef __ASSEMBLY__
static inline l1_pgentry_t l1e_from_paddr(physaddr_t pa, unsigned int flags)
{
    ASSERT((pa & ~(PADDR_MASK & PAGE_MASK)) == 0);
    return (l1_pgentry_t) { pa | put_pte_flags(flags) };
}
static inline l2_pgentry_t l2e_from_paddr(physaddr_t pa, unsigned int flags)
{
    ASSERT((pa & ~(PADDR_MASK & PAGE_MASK)) == 0);
    return (l2_pgentry_t) { pa | put_pte_flags(flags) };
}
#if CONFIG_PAGING_LEVELS >= 3
static inline l3_pgentry_t l3e_from_paddr(physaddr_t pa, unsigned int flags)
{
    ASSERT((pa & ~(PADDR_MASK & PAGE_MASK)) == 0);
    return (l3_pgentry_t) { pa | put_pte_flags(flags) };
}
#endif
#if CONFIG_PAGING_LEVELS >= 4
static inline l4_pgentry_t l4e_from_paddr(physaddr_t pa, unsigned int flags)
{
    ASSERT((pa & ~(PADDR_MASK & PAGE_MASK)) == 0);
    return (l4_pgentry_t) { pa | put_pte_flags(flags) };
}
#endif
#endif /* !__ASSEMBLY__ */

/* Construct a pte from its direct integer representation. */
#define l1e_from_intpte(intpte)    ((l1_pgentry_t) { (intpte_t)(intpte) })
#define l2e_from_intpte(intpte)    ((l2_pgentry_t) { (intpte_t)(intpte) })
#define l3e_from_intpte(intpte)    ((l3_pgentry_t) { (intpte_t)(intpte) })
#define l4e_from_intpte(intpte)    ((l4_pgentry_t) { (intpte_t)(intpte) })

/* Construct a pte from a page pointer and access flags. */
#define l1e_from_page(page, flags) (l1e_from_pfn(page_to_pfn(page),(flags)))
#define l2e_from_page(page, flags) (l2e_from_pfn(page_to_pfn(page),(flags)))
#define l3e_from_page(page, flags) (l3e_from_pfn(page_to_pfn(page),(flags)))
#define l4e_from_page(page, flags) (l4e_from_pfn(page_to_pfn(page),(flags)))

/* Add extra flags to an existing pte. */
#define l1e_add_flags(x, flags)    ((x).l1 |= put_pte_flags(flags))
#define l2e_add_flags(x, flags)    ((x).l2 |= put_pte_flags(flags))
#define l3e_add_flags(x, flags)    ((x).l3 |= put_pte_flags(flags))
#define l4e_add_flags(x, flags)    ((x).l4 |= put_pte_flags(flags))

/* Remove flags from an existing pte. */
#define l1e_remove_flags(x, flags) ((x).l1 &= ~put_pte_flags(flags))
#define l2e_remove_flags(x, flags) ((x).l2 &= ~put_pte_flags(flags))
#define l3e_remove_flags(x, flags) ((x).l3 &= ~put_pte_flags(flags))
#define l4e_remove_flags(x, flags) ((x).l4 &= ~put_pte_flags(flags))

/* Check if a pte's page mapping or significant access flags have changed. */
#define l1e_has_changed(x,y,flags) \
    ( !!(((x).l1 ^ (y).l1) & ((PADDR_MASK&PAGE_MASK)|put_pte_flags(flags))) )
#define l2e_has_changed(x,y,flags) \
    ( !!(((x).l2 ^ (y).l2) & ((PADDR_MASK&PAGE_MASK)|put_pte_flags(flags))) )
#define l3e_has_changed(x,y,flags) \
    ( !!(((x).l3 ^ (y).l3) & ((PADDR_MASK&PAGE_MASK)|put_pte_flags(flags))) )
#define l4e_has_changed(x,y,flags) \
    ( !!(((x).l4 ^ (y).l4) & ((PADDR_MASK&PAGE_MASK)|put_pte_flags(flags))) )

/* Pagetable walking. */
#define l2e_to_l1e(x)              ((l1_pgentry_t *)__va(l2e_get_paddr(x)))
#define l3e_to_l2e(x)              ((l2_pgentry_t *)__va(l3e_get_paddr(x)))
#define l4e_to_l3e(x)              ((l3_pgentry_t *)__va(l4e_get_paddr(x)))

/* Given a virtual address, get an entry offset into a page table. */
#define l1_table_offset(a)         \
    (((a) >> L1_PAGETABLE_SHIFT) & (L1_PAGETABLE_ENTRIES - 1))
#define l2_table_offset(a)         \
    (((a) >> L2_PAGETABLE_SHIFT) & (L2_PAGETABLE_ENTRIES - 1))
#define l3_table_offset(a)         \
    (((a) >> L3_PAGETABLE_SHIFT) & (L3_PAGETABLE_ENTRIES - 1))
#define l4_table_offset(a)         \
    (((a) >> L4_PAGETABLE_SHIFT) & (L4_PAGETABLE_ENTRIES - 1))

/* Convert a pointer to a page-table entry into pagetable slot index. */
#define pgentry_ptr_to_slot(_p)    \
    (((unsigned long)(_p) & ~PAGE_MASK) / sizeof(*(_p)))

/* Page-table type. */
#ifndef __ASSEMBLY__
#if CONFIG_PAGING_LEVELS == 2
/* x86_32 default */
typedef struct { u32 pfn; } pagetable_t;
#elif CONFIG_PAGING_LEVELS == 3
/* x86_32 PAE */
typedef struct { u32 pfn; } pagetable_t;
#elif CONFIG_PAGING_LEVELS == 4
/* x86_64 */
typedef struct { u64 pfn; } pagetable_t;
#endif
#define pagetable_get_paddr(x) ((physaddr_t)(x).pfn << PAGE_SHIFT)
#define pagetable_get_pfn(x)   ((x).pfn)
#define mk_pagetable(pa)       \
    ({ pagetable_t __p; __p.pfn = (pa) >> PAGE_SHIFT; __p; })
#endif

#define clear_page(_p)      memset((void *)(_p), 0, PAGE_SIZE)
#define copy_page(_t,_f)    memcpy((void *)(_t), (void *)(_f), PAGE_SIZE)

#define PAGE_OFFSET         ((unsigned long)__PAGE_OFFSET)
#define __pa(x)             ((unsigned long)(x)-PAGE_OFFSET)
#define __va(x)             ((void *)((unsigned long)(x)+PAGE_OFFSET))
#define pfn_to_page(_pfn)   (frame_table + (_pfn))
#define phys_to_page(kaddr) (frame_table + ((kaddr) >> PAGE_SHIFT))
#define virt_to_page(kaddr) (frame_table + (__pa(kaddr) >> PAGE_SHIFT))
#define pfn_valid(_pfn)     ((_pfn) < max_page)

#define pfn_to_phys(pfn)    ((physaddr_t)(pfn) << PAGE_SHIFT)
#define phys_to_pfn(pa)     ((unsigned long)((pa) >> PAGE_SHIFT))

/* High table entries are reserved by the hypervisor. */
#if defined(CONFIG_X86_32) && !defined(CONFIG_X86_PAE)
#define DOMAIN_ENTRIES_PER_L2_PAGETABLE     \
  (HYPERVISOR_VIRT_START >> L2_PAGETABLE_SHIFT)
#define HYPERVISOR_ENTRIES_PER_L2_PAGETABLE \
  (L2_PAGETABLE_ENTRIES - DOMAIN_ENTRIES_PER_L2_PAGETABLE)
#else
#define DOMAIN_ENTRIES_PER_L2_PAGETABLE     0
#define HYPERVISOR_ENTRIES_PER_L2_PAGETABLE 0

#define DOMAIN_ENTRIES_PER_L4_PAGETABLE     \
    (l4_table_offset(HYPERVISOR_VIRT_START))
#define GUEST_ENTRIES_PER_L4_PAGETABLE     \
    (l4_table_offset(HYPERVISOR_VIRT_END))
#define HYPERVISOR_ENTRIES_PER_L4_PAGETABLE \
    (L4_PAGETABLE_ENTRIES - GUEST_ENTRIES_PER_L4_PAGETABLE  \
     + DOMAIN_ENTRIES_PER_L4_PAGETABLE)
#endif

#define LINEAR_PT_OFFSET (LINEAR_PT_VIRT_START & VADDR_MASK)
#define linear_l1_table                                             \
    ((l1_pgentry_t *)(LINEAR_PT_VIRT_START))
#define __linear_l2_table                                           \
    ((l2_pgentry_t *)(LINEAR_PT_VIRT_START +                        \
                     (LINEAR_PT_OFFSET >> (PAGETABLE_ORDER<<0))))
#define __linear_l3_table                                           \
    ((l3_pgentry_t *)(LINEAR_PT_VIRT_START +                        \
                     (LINEAR_PT_OFFSET >> (PAGETABLE_ORDER<<0)) +   \
                     (LINEAR_PT_OFFSET >> (PAGETABLE_ORDER<<1))))
#define __linear_l4_table                                           \
    ((l4_pgentry_t *)(LINEAR_PT_VIRT_START +                        \
                     (LINEAR_PT_OFFSET >> (PAGETABLE_ORDER<<0)) +   \
                     (LINEAR_PT_OFFSET >> (PAGETABLE_ORDER<<1)) +   \
                     (LINEAR_PT_OFFSET >> (PAGETABLE_ORDER<<2))))

#define linear_pg_table linear_l1_table
#define linear_l2_table(_ed) ((_ed)->arch.guest_vtable)
#define linear_l3_table(_ed) ((_ed)->arch.guest_vl3table)
#define linear_l4_table(_ed) ((_ed)->arch.guest_vl4table)

#define va_to_l1mfn(_ed, _va) \
    (l2e_get_pfn(linear_l2_table(_ed)[_va>>L2_PAGETABLE_SHIFT]))

#ifndef __ASSEMBLY__
#if CONFIG_PAGING_LEVELS == 3
extern root_pgentry_t idle_pg_table[ROOT_PAGETABLE_ENTRIES];
extern l3_pgentry_t   idle_pg_table_l3[ROOT_PAGETABLE_ENTRIES];
extern l2_pgentry_t   idle_pg_table_l2[ROOT_PAGETABLE_ENTRIES*L2_PAGETABLE_ENTRIES];
#else
extern root_pgentry_t idle_pg_table[ROOT_PAGETABLE_ENTRIES];
extern l2_pgentry_t   idle_pg_table_l2[ROOT_PAGETABLE_ENTRIES];
#endif
extern void paging_init(void);
#endif

#define __pge_off()                                                     \
    do {                                                                \
        __asm__ __volatile__(                                           \
            "mov %0, %%cr4;  # turn off PGE     "                       \
            : : "r" (mmu_cr4_features & ~X86_CR4_PGE) );                \
        } while ( 0 )

#define __pge_on()                                                      \
    do {                                                                \
        __asm__ __volatile__(                                           \
            "mov %0, %%cr4;  # turn off PGE     "                       \
            : : "r" (mmu_cr4_features) );                               \
    } while ( 0 )

#define _PAGE_PRESENT  0x001U
#define _PAGE_RW       0x002U
#define _PAGE_USER     0x004U
#define _PAGE_PWT      0x008U
#define _PAGE_PCD      0x010U
#define _PAGE_ACCESSED 0x020U
#define _PAGE_DIRTY    0x040U
#define _PAGE_PAT      0x080U
#define _PAGE_PSE      0x080U
#define _PAGE_GLOBAL   0x100U
#define _PAGE_AVAIL    0xE00U

#define __PAGE_HYPERVISOR \
    (_PAGE_PRESENT | _PAGE_RW | _PAGE_DIRTY | _PAGE_ACCESSED)
#define __PAGE_HYPERVISOR_NOCACHE \
    (_PAGE_PRESENT | _PAGE_RW | _PAGE_DIRTY | _PAGE_PCD | _PAGE_ACCESSED)

#ifndef __ASSEMBLY__

static inline int get_order_from_bytes(physaddr_t size)
{
    int order;
    size = (size-1) >> PAGE_SHIFT;
    for ( order = 0; size; order++ )
        size >>= 1;
    return order;
}

static inline int get_order_from_pages(unsigned long nr_pages)
{
    int order;
    nr_pages--;
    for ( order = 0; nr_pages; order++ )
        nr_pages >>= 1;
    return order;
}

<<<<<<< HEAD
#define get_order(s) get_order_from_bytes(s)

=======
>>>>>>> 11a577fe
/* Allocator functions for Xen pagetables. */
struct pfn_info *alloc_xen_pagetable(void);
void free_xen_pagetable(struct pfn_info *pg);
l2_pgentry_t *virt_to_xen_l2e(unsigned long v);

/* Map physical page range in Xen virtual address space. */
#define MAP_SMALL_PAGES (1UL<<16) /* don't use superpages for the mapping */
int
map_pages_to_xen(
    unsigned long virt,
    unsigned long pfn,
    unsigned long nr_pfns,
    unsigned long flags);

#endif /* !__ASSEMBLY__ */

#endif /* __I386_PAGE_H__ */

/*
 * Local variables:
 * mode: C
 * c-set-style: "BSD"
 * c-basic-offset: 4
 * tab-width: 4
 * indent-tabs-mode: nil
 * End:
 */<|MERGE_RESOLUTION|>--- conflicted
+++ resolved
@@ -298,11 +298,6 @@
     return order;
 }
 
-<<<<<<< HEAD
-#define get_order(s) get_order_from_bytes(s)
-
-=======
->>>>>>> 11a577fe
 /* Allocator functions for Xen pagetables. */
 struct pfn_info *alloc_xen_pagetable(void);
 void free_xen_pagetable(struct pfn_info *pg);
